--- conflicted
+++ resolved
@@ -80,13 +80,8 @@
     public function __construct($server = null, array $options = array(), Configuration $config = null, EventManager $evm = null)
     {
         if ($server instanceof \MongoClient || $server instanceof \Mongo) {
-<<<<<<< HEAD
             $this->mongoClient = $server;
-        } elseif ($server !== null) {
-=======
-            $this->mongo = $server;
         } else {
->>>>>>> 7874c712
             $this->server = $server;
             $this->options = $options;
         }
