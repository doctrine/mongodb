<?php
/*
 * THIS SOFTWARE IS PROVIDED BY THE COPYRIGHT HOLDERS AND CONTRIBUTORS
 * "AS IS" AND ANY EXPRESS OR IMPLIED WARRANTIES, INCLUDING, BUT NOT
 * LIMITED TO, THE IMPLIED WARRANTIES OF MERCHANTABILITY AND FITNESS FOR
 * A PARTICULAR PURPOSE ARE DISCLAIMED. IN NO EVENT SHALL THE COPYRIGHT
 * OWNER OR CONTRIBUTORS BE LIABLE FOR ANY DIRECT, INDIRECT, INCIDENTAL,
 * SPECIAL, EXEMPLARY, OR CONSEQUENTIAL DAMAGES (INCLUDING, BUT NOT
 * LIMITED TO, PROCUREMENT OF SUBSTITUTE GOODS OR SERVICES; LOSS OF USE,
 * DATA, OR PROFITS; OR BUSINESS INTERRUPTION) HOWEVER CAUSED AND ON ANY
 * THEORY OF LIABILITY, WHETHER IN CONTRACT, STRICT LIABILITY, OR TORT
 * (INCLUDING NEGLIGENCE OR OTHERWISE) ARISING IN ANY WAY OUT OF THE USE
 * OF THIS SOFTWARE, EVEN IF ADVISED OF THE POSSIBILITY OF SUCH DAMAGE.
 *
 * This software consists of voluntary contributions made by many individuals
 * and is licensed under the MIT license. For more information, see
 * <http://www.doctrine-project.org>.
 */

namespace Doctrine\MongoDB;

/**
 * Wrapper for the MongoCursor class with logging functionality.
 *
 * @since  1.0
 * @author Jonathan H. Wage <jonwage@gmail.com>
 */
class LoggableCursor extends Cursor implements Loggable
{
    /**
     * The logger callable.
     *
     * @var callable
     */
    protected $loggerCallable;

    /**
     * Constructor.
     *
     * @param Collection   $collection     Collection used to create this Cursor
     * @param \MongoCursor $mongoCursor    MongoCursor being wrapped
     * @param array        $query          Query criteria
     * @param array        $fields         Selected fields (projection)
     * @param integer      $numRetries     Number of times to retry queries
     * @param callable     $loggerCallable Logger callable
     */
    public function __construct(Collection $collection, \MongoCursor $mongoCursor, array $query, array $fields, $numRetries, $loggerCallable)
    {
        if ( ! is_callable($loggerCallable)) {
            throw new \InvalidArgumentException('$loggerCallable must be a valid callback');
        }
        $this->loggerCallable = $loggerCallable;
        parent::__construct($collection, $mongoCursor, $query, $fields, $numRetries);
    }

    /**
     * Log something using the configured logger callable.
     *
     * @see Loggable::log()
     * @param array $data
     */
    public function log(array $data)
    {
        $data['query'] = $this->query;
        $data['fields'] = $this->fields;
        call_user_func($this->loggerCallable, $data);
    }

    /**
     * Get the logger callable.
     *
     * @return callable
     */
    public function getLoggerCallable()
    {
        return $this->loggerCallable;
    }

    /**
     * @see Cursor::hint()
     */
    public function hint(array $keyPattern)
    {
        $this->log(array(
            'hint' => true,
            'keyPattern' => $keyPattern,
        ));

        return parent::hint($keyPattern);
    }

    /**
     * @see Cursor::limit()
     */
    public function limit($num)
    {
        $this->log(array(
            'limit' => true,
            'limitNum' => $num,
        ));

        return parent::limit($num);
    }

    /**
     * @see Cursor::skip()
     */
<<<<<<< HEAD
    public function skip($num)
=======
    public function hint($keyPattern)
>>>>>>> 9031c296
    {
        $this->log(array(
            'skip' => true,
            'skipNum' => $num,
        ));

        return parent::skip($num);
    }

    /**
     * @see Cursor::snapshot()
     */
    public function snapshot()
    {
        $this->log(array(
            'snapshot' => true,
        ));

        return parent::snapshot();
    }

    /**
     * @see Cursor::sort()
     */
    public function sort($fields)
    {
        $this->log(array(
            'sort' => true,
            'sortFields' => $fields,
        ));

        return parent::sort($fields);
    }
}<|MERGE_RESOLUTION|>--- conflicted
+++ resolved
@@ -79,7 +79,7 @@
     /**
      * @see Cursor::hint()
      */
-    public function hint(array $keyPattern)
+    public function hint($keyPattern)
     {
         $this->log(array(
             'hint' => true,
@@ -105,11 +105,7 @@
     /**
      * @see Cursor::skip()
      */
-<<<<<<< HEAD
     public function skip($num)
-=======
-    public function hint($keyPattern)
->>>>>>> 9031c296
     {
         $this->log(array(
             'skip' => true,
