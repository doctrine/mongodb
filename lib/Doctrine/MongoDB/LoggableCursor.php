<?php
/*
 * THIS SOFTWARE IS PROVIDED BY THE COPYRIGHT HOLDERS AND CONTRIBUTORS
 * "AS IS" AND ANY EXPRESS OR IMPLIED WARRANTIES, INCLUDING, BUT NOT
 * LIMITED TO, THE IMPLIED WARRANTIES OF MERCHANTABILITY AND FITNESS FOR
 * A PARTICULAR PURPOSE ARE DISCLAIMED. IN NO EVENT SHALL THE COPYRIGHT
 * OWNER OR CONTRIBUTORS BE LIABLE FOR ANY DIRECT, INDIRECT, INCIDENTAL,
 * SPECIAL, EXEMPLARY, OR CONSEQUENTIAL DAMAGES (INCLUDING, BUT NOT
 * LIMITED TO, PROCUREMENT OF SUBSTITUTE GOODS OR SERVICES; LOSS OF USE,
 * DATA, OR PROFITS; OR BUSINESS INTERRUPTION) HOWEVER CAUSED AND ON ANY
 * THEORY OF LIABILITY, WHETHER IN CONTRACT, STRICT LIABILITY, OR TORT
 * (INCLUDING NEGLIGENCE OR OTHERWISE) ARISING IN ANY WAY OUT OF THE USE
 * OF THIS SOFTWARE, EVEN IF ADVISED OF THE POSSIBILITY OF SUCH DAMAGE.
 *
 * This software consists of voluntary contributions made by many individuals
 * and is licensed under the MIT license. For more information, see
 * <http://www.doctrine-project.org>.
 */

namespace Doctrine\MongoDB;

/**
 * Wrapper for the MongoCursor class with logging functionality.
 *
 * @since  1.0
 * @author Jonathan H. Wage <jonwage@gmail.com>
 */
class LoggableCursor extends Cursor implements Loggable
{
    /**
     * The logger callable.
     *
     * @var callable
     */
    protected $loggerCallable;

    /**
     * Constructor.
     *
     * @param Collection   $collection     Collection used to create this Cursor
     * @param \MongoCursor $mongoCursor    MongoCursor being wrapped
     * @param array        $query          Query criteria
     * @param array        $fields         Selected fields (projection)
     * @param integer      $numRetries     Number of times to retry queries
     * @param callable     $loggerCallable Logger callable
     */
    public function __construct(Collection $collection, \MongoCursor $mongoCursor, array $query, array $fields, $numRetries, $loggerCallable)
    {
        if ( ! is_callable($loggerCallable)) {
            throw new \InvalidArgumentException('$loggerCallable must be a valid callback');
        }
        $this->loggerCallable = $loggerCallable;
        parent::__construct($collection, $mongoCursor, $query, $fields, $numRetries);
    }

    /**
     * Log something using the configured logger callable.
     *
     * @see Loggable::log()
     * @param array $data
     */
    public function log(array $data)
    {
        $data['query'] = $this->query;
        $data['fields'] = $this->fields;
        call_user_func($this->loggerCallable, $data);
    }

    /**
     * Get the logger callable.
     *
     * @return callable
     */
    public function getLoggerCallable()
    {
        return $this->loggerCallable;
    }

    /**
     * @see Cursor::hint()
     */
    public function hint($keyPattern)
    {
        $this->log(array(
            'hint' => true,
            'keyPattern' => $keyPattern,
        ));

        return parent::hint($keyPattern);
    }

    /**
     * @see Cursor::limit()
     */
    public function limit($num)
    {
        $this->log(array(
            'limit' => true,
            'limitNum' => $num,
        ));

        return parent::limit($num);
    }

    /**
     * @see Cursor::skip()
     */
<<<<<<< HEAD
    public function skip($num)
=======
    public function hint(array $keyPattern)
>>>>>>> 7a81ba94
    {
        $this->log(array(
            'skip' => true,
            'skipNum' => $num,
        ));

        return parent::skip($num);
    }

    /**
     * @see Cursor::snapshot()
     */
    public function snapshot()
    {
        $this->log(array(
            'snapshot' => true,
        ));

        return parent::snapshot();
    }

    /**
     * @see Cursor::sort()
     */
    public function sort($fields)
    {
        $this->log(array(
            'sort' => true,
            'sortFields' => $fields,
        ));

        return parent::sort($fields);
    }
}<|MERGE_RESOLUTION|>--- conflicted
+++ resolved
@@ -79,7 +79,7 @@
     /**
      * @see Cursor::hint()
      */
-    public function hint($keyPattern)
+    public function hint(array $keyPattern)
     {
         $this->log(array(
             'hint' => true,
@@ -105,11 +105,7 @@
     /**
      * @see Cursor::skip()
      */
-<<<<<<< HEAD
     public function skip($num)
-=======
-    public function hint(array $keyPattern)
->>>>>>> 7a81ba94
     {
         $this->log(array(
             'skip' => true,
