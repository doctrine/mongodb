<?php
/*
 * THIS SOFTWARE IS PROVIDED BY THE COPYRIGHT HOLDERS AND CONTRIBUTORS
 * "AS IS" AND ANY EXPRESS OR IMPLIED WARRANTIES, INCLUDING, BUT NOT
 * LIMITED TO, THE IMPLIED WARRANTIES OF MERCHANTABILITY AND FITNESS FOR
 * A PARTICULAR PURPOSE ARE DISCLAIMED. IN NO EVENT SHALL THE COPYRIGHT
 * OWNER OR CONTRIBUTORS BE LIABLE FOR ANY DIRECT, INDIRECT, INCIDENTAL,
 * SPECIAL, EXEMPLARY, OR CONSEQUENTIAL DAMAGES (INCLUDING, BUT NOT
 * LIMITED TO, PROCUREMENT OF SUBSTITUTE GOODS OR SERVICES; LOSS OF USE,
 * DATA, OR PROFITS; OR BUSINESS INTERRUPTION) HOWEVER CAUSED AND ON ANY
 * THEORY OF LIABILITY, WHETHER IN CONTRACT, STRICT LIABILITY, OR TORT
 * (INCLUDING NEGLIGENCE OR OTHERWISE) ARISING IN ANY WAY OUT OF THE USE
 * OF THIS SOFTWARE, EVEN IF ADVISED OF THE POSSIBILITY OF SUCH DAMAGE.
 *
 * This software consists of voluntary contributions made by many individuals
 * and is licensed under the MIT license. For more information, see
 * <http://www.doctrine-project.org>.
 */

namespace Doctrine\MongoDB;

use Doctrine\MongoDB\Util\ReadPreference;

/**
 * Wrapper for the PHP MongoCursor class.
 *
 * @since  1.0
 * @author Jonathan H. Wage <jonwage@gmail.com>
 */
class Cursor implements Iterator
{
    /**
     * The Collection instance used for recreating this cursor.
     *
     * This is also used to access the Connection for reinitializing during
     * retry attempts.
     *
     * @var Collection
     */
    protected $collection;

    /**
     * The MongoCursor instance being wrapped.
     *
     * @var \MongoCursor
     */
    protected $mongoCursor;

    /**
     * Number of times to retry queries.
     *
     * @var integer
     */
    protected $numRetries;

    protected $query = array();
    protected $fields = array();
    protected $hint;
    protected $immortal;
    protected $options = array();
    protected $batchSize;
    protected $limit;
    protected $readPreference;
    protected $readPreferenceTags;
    protected $skip;
    protected $slaveOkay;
    protected $snapshot;
    protected $sort;
    protected $tailable;
    protected $timeout;

    /**
     * Constructor.
     *
     * The wrapped MongoCursor instance may change if the cursor is recreated.
     *
     * @param Collection   $collection  Collection used to create this Cursor
     * @param \MongoCursor $mongoCursor MongoCursor instance being wrapped
     * @param array        $query       Query criteria
     * @param array        $fields      Selected fields (projection)
     * @param integer      $numRetries  Number of times to retry queries
     */
    public function __construct(Collection $collection, \MongoCursor $mongoCursor, array $query = array(), array $fields = array(), $numRetries = 0)
    {
        $this->collection = $collection;
        $this->mongoCursor = $mongoCursor;
        $this->query = $query;
        $this->fields = $fields;
        $this->numRetries = (integer) $numRetries;
    }

    /**
     * Wrapper method for MongoCursor::addOption().
     *
     * @see http://php.net/manual/en/mongocursor.addoption.php
     * @param string $key
     * @param mixed $value
     * @return self
     */
    public function addOption($key, $value)
    {
        $this->options[$key] = $value;
        $this->mongoCursor->addOption($key, $value);
        return $this;
    }

    /**
     * Wrapper method for MongoCursor::batchSize().
     *
     * @see http://php.net/manual/en/mongocursor.batchsize.php
     * @param integer $num
     * @return self
     */
    public function batchSize($num)
    {
        $num = (integer) $num;
        $this->batchSize = $num;
        $this->mongoCursor->batchSize($num);
        return $this;
    }

    /**
     * Wrapper method for MongoCursor::count().
     *
     * @see http://php.net/manual/en/countable.count.php
     * @see http://php.net/manual/en/mongocursor.count.php
     * @param boolean $foundOnly
     * @return integer
     */
    public function count($foundOnly = false)
    {
        $cursor = $this;
        return $this->retry(function() use ($cursor, $foundOnly) {
            return $cursor->getMongoCursor()->count($foundOnly);
        }, true);
    }

    /**
     * Wrapper method for MongoCursor::current().
     *
     * @see http://php.net/manual/en/iterator.current.php
     * @see http://php.net/manual/en/mongocursor.current.php
     * @return array|null
     */
    public function current()
    {
        $current = $this->mongoCursor->current();
        if ($current instanceof \MongoGridFSFile) {
            $document = $current->file;
            $document['file'] = new GridFSFile($current);
            $current = $document;
        }
        return $current;
    }

    /**
     * Wrapper method for MongoCursor::dead().
     *
     * @see http://php.net/manual/en/mongocursor.dead.php
     * @return boolean
     */
    public function dead()
    {
        return $this->mongoCursor->dead();
    }

    /**
     * Wrapper method for MongoCursor::explain().
     *
     * @see http://php.net/manual/en/mongocursor.explain.php
     * @return array
     */
    public function explain()
    {
        $cursor = $this;
        return $this->retry(function() use ($cursor) {
            return $cursor->getMongoCursor()->explain();
        }, true);
    }

    /**
     * Wrapper method for MongoCursor::fields().
     *
     * @see http://php.net/manual/en/mongocursor.fields.php
     * @return self
     */
    public function fields(array $f)
    {
        $this->fields = $f;
        $this->mongoCursor->fields($f);
        return $this;
    }

    /**
     * Return the collection for this cursor.
     *
     * @return Collection
     */
    public function getCollection()
    {
        return $this->collection;
    }

    /**
     * Return the connection for this cursor.
     *
     * @deprecated 1.1 Will be removed for 2.0
     * @return Connection
     */
    public function getConnection()
    {
        return $this->collection->getDatabase()->getConnection();
    }

    /**
     * Return the selected fields (projection).
     *
     * @return array
     */
    public function getFields()
    {
        return $this->fields;
    }

    /**
     * Returns the MongoCursor instance being wrapped.
     *
     * @return \MongoCursor
     */
    public function getMongoCursor()
    {
        return $this->mongoCursor;
    }

    /**
     * Wrapper method for MongoCursor::getNext().
     *
     * @see http://php.net/manual/en/mongocursor.getnext.php
     * @return array|null
     */
    public function getNext()
    {
        $cursor = $this;
        $next = $this->retry(function() use ($cursor) {
            return $cursor->getMongoCursor()->getNext();
        }, false);
        if ($next instanceof \MongoGridFSFile) {
            $document = $next->file;
            $document['file'] = new GridFSFile($next);
            $next = $document;
        }
        return $next;
    }

    /**
     * Return the query criteria.
     *
     * @return array
     */
    public function getQuery()
    {
        return $this->query;
    }

    /**
     * Wrapper method for MongoCursor::getReadPreference().
     *
     * @see http://php.net/manual/en/mongocursor.getreadpreference.php
     * @return array
     */
<<<<<<< HEAD
    public function getReadPreference()
=======
    public function hint($keyPattern)
>>>>>>> 9031c296
    {
        return $this->mongoCursor->getReadPreference();
    }

    /**
     * Set the read preference.
     *
     * @see http://php.net/manual/en/mongocursor.setreadpreference.php
     * @param string $readPreference
     * @param array  $tags
     * @return self
     */
    public function setReadPreference($readPreference, array $tags = null)
    {
        if ($tags !== null) {
            $this->mongoCursor->setReadPreference($readPreference, $tags);
        } else {
            $this->mongoCursor->setReadPreference($readPreference);
        }

        $this->readPreference = $readPreference;
        $this->readPreferenceTags = $tags;

        return $this;
    }

    /**
     * Reset the cursor and return its first result.
     *
     * The cursor will be reset both before and after the single result is
     * fetched. The original cursor limit (if any) will remain in place.
     *
     * @see Iterator::getSingleResult()
     * @return array|object|null
     */
    public function getSingleResult()
    {
        $originalLimit = $this->limit;
        $this->reset();
        $this->limit(1);
        $result = current($this->toArray(false)) ?: null;
        $this->reset();
        $this->limit($originalLimit);
        return $result;
    }

    /**
     * Wrapper method for MongoCursor::hasNext().
     *
     * @see http://php.net/manual/en/mongocursor.hasnext.php
     * @return boolean
     */
    public function hasNext()
    {
        $cursor = $this;
        return $this->retry(function() use ($cursor) {
            return $cursor->getMongoCursor()->hasNext();
        }, false);
    }

    /**
     * Wrapper method for MongoCursor::hint().
     *
     * @see http://php.net/manual/en/mongocursor.hint.php
     * @param array|string $keyPattern
     * @return self
     */
    public function hint(array $keyPattern)
    {
        $this->hint = $keyPattern;
        $this->mongoCursor->hint($keyPattern);
        return $this;
    }

    /**
     * Wrapper method for MongoCursor::immortal().
     *
     * @see http://php.net/manual/en/mongocursor.immortal.php
     * @param boolean $liveForever
     * @return self
     */
    public function immortal($liveForever = true)
    {
        $liveForever = (boolean) $liveForever;
        $this->immortal = $liveForever;
        $this->mongoCursor->immortal($liveForever);
        return $this;
    }

    /**
     * Wrapper method for MongoCursor::info().
     *
     * @see http://php.net/manual/en/mongocursor.info.php
     * @return array
     */
    public function info()
    {
        return $this->mongoCursor->info();
    }

    /**
     * Wrapper method for MongoCursor::key().
     *
     * @see http://php.net/manual/en/iterator.key.php
     * @see http://php.net/manual/en/mongocursor.key.php
     * @return string
     */
    public function key()
    {
        return $this->mongoCursor->key();
    }

    /**
     * Wrapper method for MongoCursor::limit().
     *
     * @see http://php.net/manual/en/mongocursor.limit.php
     * @param integer $num
     * @return self
     */
    public function limit($num)
    {
        $num = (integer) $num;
        $this->limit = $num;
        $this->mongoCursor->limit($num);
        return $this;
    }

    /**
     * Wrapper method for MongoCursor::next().
     *
     * @see http://php.net/manual/en/iterator.next.php
     * @see http://php.net/manual/en/mongocursor.next.php
     */
    public function next()
    {
        $cursor = $this;
        $this->retry(function() use ($cursor) {
            return $cursor->getMongoCursor()->next();
        }, false);
    }

    /**
     * Recreates the internal MongoCursor.
     */
    public function recreate()
    {
        $this->mongoCursor = $this->collection->getMongoCollection()->find($this->query, $this->fields);
        if ($this->hint !== null) {
            $this->mongoCursor->hint($this->hint);
        }
        if ($this->immortal !== null) {
            $this->mongoCursor->immortal($this->immortal);
        }
        foreach ($this->options as $key => $value) {
            $this->mongoCursor->addOption($key, $value);
        }
        if ($this->batchSize !== null) {
            $this->mongoCursor->batchSize($this->batchSize);
        }
        if ($this->limit !== null) {
            $this->mongoCursor->limit($this->limit);
        }
        if ($this->skip !== null) {
            $this->mongoCursor->skip($this->skip);
        }
        if ($this->slaveOkay !== null) {
            $this->setMongoCursorSlaveOkay($this->slaveOkay);
        }
        // Set read preferences after slaveOkay, since they may be more specific
        if ($this->readPreference !== null) {
            if ($this->readPreferenceTags !== null) {
                $this->mongoCursor->setReadPreference($this->readPreference, $this->readPreferenceTags);
            } else {
                $this->mongoCursor->setReadPreference($this->readPreference);
            }
        }
        if ($this->snapshot) {
            $this->mongoCursor->snapshot();
        }
        if ($this->sort !== null) {
            $this->mongoCursor->sort($this->sort);
        }
        if ($this->tailable !== null) {
            $this->mongoCursor->tailable($this->tailable);
        }
        if ($this->timeout !== null) {
            $this->mongoCursor->timeout($this->timeout);
        }
    }

    /**
     * Wrapper method for MongoCursor::reset().
     *
     * @see http://php.net/manual/en/iterator.reset.php
     * @see http://php.net/manual/en/mongocursor.reset.php
     */
    public function reset()
    {
        $this->mongoCursor->reset();
    }

    /**
     * Wrapper method for MongoCursor::rewind().
     *
     * @see http://php.net/manual/en/iterator.rewind.php
     * @see http://php.net/manual/en/mongocursor.rewind.php
     */
    public function rewind()
    {
        $cursor = $this;
        $this->retry(function() use ($cursor) {
            return $cursor->getMongoCursor()->rewind();
        }, false);
    }

    /**
     * Set whether secondary read queries are allowed for this cursor.
     *
     * This method wraps setSlaveOkay() for driver versions before 1.3.0. For
     * newer drivers, this method either wraps setReadPreference() method and
     * specifies SECONDARY_PREFERRED or does nothing, depending on whether
     * setReadPreference() exists.
     *
     * @param boolean $ok
     */
    public function setMongoCursorSlaveOkay($ok)
    {
        if (version_compare(phpversion('mongo'), '1.3.0', '<')) {
            $this->mongoCursor->slaveOkay($ok);
            return;
        }

        /* MongoCursor::setReadPreference() may not exist until 1.4.0. Although
         * we could throw an exception here, it's more user-friendly to NOP.
         */
        if (!method_exists($this->mongoCursor, 'setReadPreference')) {
            return;
        }

        if ($ok) {
            // Preserve existing tags for non-primary read preferences
            $readPref = $this->mongoCursor->getReadPreference();
            $tags = !empty($readPref['tagsets']) ? ReadPreference::convertTagSets($readPref['tagsets']) : array();
            $this->mongoCursor->setReadPreference(\MongoClient::RP_SECONDARY_PREFERRED, $tags);
        } else {
            $this->mongoCursor->setReadPreference(\MongoClient::RP_PRIMARY);
        }
    }

    /**
     * Wrapper method for MongoCursor::skip().
     *
     * @see http://php.net/manual/en/mongocursor.skip.php
     * @param integer $num
     * @return self
     */
    public function skip($num)
    {
        $num = (integer) $num;
        $this->skip = $num;
        $this->mongoCursor->skip($num);
        return $this;
    }

    /**
     * Wrapper method for MongoCursor::slaveOkay().
     *
     * @see http://php.net/manual/en/mongocursor.slaveokay.php
     * @param boolean $ok
     * @return self
     */
    public function slaveOkay($ok = true)
    {
        $ok = (boolean) $ok;
        $this->slaveOkay = $ok;
        $this->setMongoCursorSlaveOkay($ok);
        return $this;
    }

    /**
     * Wrapper method for MongoCursor::snapshot().
     *
     * @see http://php.net/manual/en/mongocursor.snapshot.php
     * @return self
     */
    public function snapshot()
    {
        $this->snapshot = true;
        $this->mongoCursor->snapshot();
        return $this;
    }

    /**
     * Wrapper method for MongoCursor::sort().
     *
     * @see http://php.net/manual/en/mongocursor.sort.php
     * @param array $fields
     * @return self
     */
    public function sort($fields)
    {
        foreach ($fields as $fieldName => $order) {
            if (is_string($order)) {
                $order = strtolower($order) === 'asc' ? 1 : -1;
            }
            $fields[$fieldName] = (integer) $order;
        }
        $this->sort = $fields;
        $this->mongoCursor->sort($fields);
        return $this;
    }

    /**
     * Wrapper method for MongoCursor::tailable().
     *
     * @see http://php.net/manual/en/mongocursor.tailable.php
     * @param boolean $tail
     * @return self
     */
    public function tailable($tail = true)
    {
        $tail = (boolean) $tail;
        $this->tailable = $tail;
        $this->mongoCursor->tailable($tail);
        return $this;
    }

    /**
     * Wrapper method for MongoCursor::timeout().
     *
     * @see http://php.net/manual/en/mongocursor.timeout.php
     * @param integer $ms
     * @return self
     */
    public function timeout($ms)
    {
        $this->timeout = (integer) $ms;
        $this->mongoCursor->timeout($ms);
        return $this;
    }

    /**
     * Return the cursor's results as an array.
     *
     * If documents in the result set use BSON objects for their "_id", the
     * $useKeys parameter may be set to false to avoid errors attempting to cast
     * arrays (i.e. BSON objects) to string keys.
     *
     * @see Iterator::toArray()
     * @param boolean $useKeys
     * @return array
     */
    public function toArray($useKeys = true)
    {
        $cursor = $this;
        return $this->retry(function() use ($cursor, $useKeys) {
            return iterator_to_array($cursor, $useKeys);
        }, true);
    }

    /**
     * Wrapper method for MongoCursor::valid().
     *
     * @see http://php.net/manual/en/iterator.valid.php
     * @see http://php.net/manual/en/mongocursor.valid.php
     * @return boolean
     */
    public function valid()
    {
        return $this->mongoCursor->valid();
    }

    /**
     * Conditionally retry a closure if it yields an exception.
     *
     * If the closure does not return successfully within the configured number
     * of retries, its first exception will be thrown.
     *
     * The $recreate parameter may be used to recreate the MongoCursor between
     * retry attempts.
     *
     * @param \Closure $retry
     * @param boolean $recreate
     * @return mixed
     */
    protected function retry(\Closure $retry, $recreate = false)
    {
        if ($this->numRetries < 1) {
            return $retry();
        }

        $firstException = null;

        for ($i = 0; $i <= $this->numRetries; $i++) {
            try {
                return $retry();
            } catch (\MongoCursorException $e) {
            } catch (\MongoConnectionException $e) {
            }

            if ($firstException === null) {
                $firstException = $e;
            }
            if ($i === $this->numRetries) {
                throw $firstException;
            }
            if ($recreate) {
                $this->recreate();
            }
        }
    }
}<|MERGE_RESOLUTION|>--- conflicted
+++ resolved
@@ -268,11 +268,7 @@
      * @see http://php.net/manual/en/mongocursor.getreadpreference.php
      * @return array
      */
-<<<<<<< HEAD
     public function getReadPreference()
-=======
-    public function hint($keyPattern)
->>>>>>> 9031c296
     {
         return $this->mongoCursor->getReadPreference();
     }
@@ -340,7 +336,7 @@
      * @param array|string $keyPattern
      * @return self
      */
-    public function hint(array $keyPattern)
+    public function hint($keyPattern)
     {
         $this->hint = $keyPattern;
         $this->mongoCursor->hint($keyPattern);
