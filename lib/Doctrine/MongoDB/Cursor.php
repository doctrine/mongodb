--- conflicted
+++ resolved
@@ -59,10 +59,7 @@
     /** @proxy */
     public function current()
     {
-        $mongoCursor = $this->mongoCursor;
-        $current = $this->retry(function() use ($mongoCursor) {
-            return $mongoCursor->current();
-        });
+        $current = $this->callDelegate('current');
         if ($current instanceof \MongoGridFSFile) {
             $document = $current->file;
             $document['file'] = new GridFSFile($current);
@@ -86,10 +83,7 @@
     /** @proxy */
     public function explain()
     {
-        $mongoCursor = $this->mongoCursor;
-        return $this->retry(function() use ($mongoCursor) {
-            return $mongoCursor->explain();
-        });
+        return $this->callDelegate('explain');
     }
 
     /** @proxy */
@@ -102,10 +96,7 @@
     /** @proxy */
     public function getNext()
     {
-        $mongoCursor = $this->mongoCursor;
-        $next = $this->retry(function() use ($mongoCursor) {
-            return $mongoCursor->getNext();
-        });
+        $next = $this->callDelegate('getNext');
         if ($next instanceof \MongoGridFSFile) {
             $document = $next->file;
             $document['file'] = new GridFSFile($next);
@@ -117,10 +108,7 @@
     /** @proxy */
     public function hasNext()
     {
-        $mongoCursor = $this->mongoCursor;
-        return $this->retry(function() use ($mongoCursor) {
-            return $mongoCursor->hasNext();
-        });
+        return $this->callDelegate('hasNext');
     }
 
     /** @proxy */
@@ -146,19 +134,13 @@
     /** @proxy */
     public function rewind()
     {
-        $mongoCursor = $this->mongoCursor;
-        return $this->retry(function() use ($mongoCursor) {
-            return $mongoCursor->rewind();
-        });
+        return $this->callDelegate('rewind');
     }
 
     /** @proxy */
     public function next()
     {
-        $mongoCursor = $this->mongoCursor;
-        return $this->retry(function() use ($mongoCursor) {
-            return $mongoCursor->next();
-        });
+        return $this->callDelegate('next');
     }
 
     /** @proxy */
@@ -170,10 +152,7 @@
     /** @proxy */
     public function count($foundOnly = false)
     {
-        $mongoCursor = $this->mongoCursor;
-        return $this->retry(function() use ($mongoCursor, $foundOnly) {
-            return $mongoCursor->count($foundOnly);
-        });
+        return $this->callDelegate('count', array('foundOnly' => $foundOnly));
     }
 
     /** @proxy */
@@ -275,31 +254,22 @@
         return $result ? $result : null;
     }
 
-<<<<<<< HEAD
     /**
      * Calls a method on the inner cursor.
      */
     protected function callDelegate($method, array $arguments = array())
-    {
-        return call_user_func_array(array($this->mongoCursor, $method), $arguments);
-=======
-    protected function retry(\Closure $retry)
     {
         if ($this->numRetries !== null && $this->numRetries !== false) {
             for ($i = 1; $i <= $this->numRetries; $i++) {
                 try {
-                    return $retry();
-                    break;
+                    return call_user_func_array(array($this->mongoCursor, $method), $arguments);
                 } catch (\MongoException $e) {
-                    if ($i === $this->numRetries) {
-                        throw $e;
-                    }
                     sleep(1);
                 }
             }
+            throw $e;
         } else {
-            return $retry();
-        }
->>>>>>> 5ccb1823
+            return call_user_func_array(array($this->mongoCursor, $method), $arguments);
+        }
     }
 }