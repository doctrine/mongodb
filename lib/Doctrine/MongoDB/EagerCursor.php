<?php
/*
 * THIS SOFTWARE IS PROVIDED BY THE COPYRIGHT HOLDERS AND CONTRIBUTORS
 * "AS IS" AND ANY EXPRESS OR IMPLIED WARRANTIES, INCLUDING, BUT NOT
 * LIMITED TO, THE IMPLIED WARRANTIES OF MERCHANTABILITY AND FITNESS FOR
 * A PARTICULAR PURPOSE ARE DISCLAIMED. IN NO EVENT SHALL THE COPYRIGHT
 * OWNER OR CONTRIBUTORS BE LIABLE FOR ANY DIRECT, INDIRECT, INCIDENTAL,
 * SPECIAL, EXEMPLARY, OR CONSEQUENTIAL DAMAGES (INCLUDING, BUT NOT
 * LIMITED TO, PROCUREMENT OF SUBSTITUTE GOODS OR SERVICES; LOSS OF USE,
 * DATA, OR PROFITS; OR BUSINESS INTERRUPTION) HOWEVER CAUSED AND ON ANY
 * THEORY OF LIABILITY, WHETHER IN CONTRACT, STRICT LIABILITY, OR TORT
 * (INCLUDING NEGLIGENCE OR OTHERWISE) ARISING IN ANY WAY OUT OF THE USE
 * OF THIS SOFTWARE, EVEN IF ADVISED OF THE POSSIBILITY OF SUCH DAMAGE.
 *
 * This software consists of voluntary contributions made by many individuals
 * and is licensed under the MIT license. For more information, see
 * <http://www.doctrine-project.org>.
 */

namespace Doctrine\MongoDB;

/**
 * EagerCursor wraps a Cursor instance and fetches all of its results upon
 * initialization.
 *
 * @since  1.0
 * @author Jonathan H. Wage <jonwage@gmail.com>
 */
class EagerCursor implements Iterator
{
    /**
     * The Cursor instance being wrapped.
     *
     * @var Cursor
     */
    protected $cursor;

    /**
     * The Cursor results.
     *
     * @var array
     */
    protected $data = array();

    /**
     * Whether the internal data has been initialized.
     *
     * @var boolean
     */
    protected $initialized = false;

    /**
     * Constructor.
     *
     * @param Cursor $cursor
     */
    public function __construct(Cursor $cursor)
    {
        $this->cursor = $cursor;
    }

    /**
     * @see http://php.net/manual/en/countable.count.php
     */
    public function count()
    {
        $this->initialize();
        return count($this->data);
    }

    /**
     * @see http://php.net/manual/en/iterator.current.php
     */
    public function current()
    {
        $this->initialize();
        return current($this->data);
    }

    /**
     * Return the wrapped Cursor.
     *
     * @return Cursor
     */
    public function getCursor()
    {
        return $this->cursor;
    }

    /**
     * @see Iterator::getSingleResult()
     */
    public function getSingleResult()
    {
        $this->initialize();
        return $this->current();
    }

    /**
     * Initialize the internal data by converting the Cursor to an array.
     */
    public function initialize()
    {
        if ($this->initialized === false) {
            $this->data = $this->cursor->toArray();
        }
        $this->initialized = true;
    }

    /**
     * Return whether the internal data has been initialized.
     *
     * @return boolean
     */
    public function isInitialized()
    {
        return $this->initialized;
    }

    /**
     * @see http://php.net/manual/en/iterator.key.php
     */
    public function key()
    {
        $this->initialize();
        return key($this->data);
    }

    /**
     * @see http://php.net/manual/en/iterator.next.php
     */
    public function next()
    {
        $this->initialize();
        next($this->data);
    }

    /**
     * @see http://php.net/manual/en/iterator.rewind.php
     */
    public function rewind()
    {
        $this->initialize();
        reset($this->data);
    }

    /**
     * @see Iterator::toArray()
     */
    public function toArray()
    {
        $this->initialize();
        return $this->data;
    }

    /**
     * @see http://php.net/manual/en/iterator.valid.php
     */
    public function valid()
    {
        $this->initialize();
<<<<<<< HEAD
        return key($this->data) !== null;
=======
        reset($this->data);

        if (key($this->data) !== null) {
            return current($this->data);
        }

        return null;
>>>>>>> 9031c296
    }
}<|MERGE_RESOLUTION|>--- conflicted
+++ resolved
@@ -93,7 +93,13 @@
     public function getSingleResult()
     {
         $this->initialize();
-        return $this->current();
+        reset($this->data);
+
+        if (key($this->data) !== null) {
+            return current($this->data);
+        }
+
+        return null;
     }
 
     /**
@@ -159,16 +165,6 @@
     public function valid()
     {
         $this->initialize();
-<<<<<<< HEAD
         return key($this->data) !== null;
-=======
-        reset($this->data);
-
-        if (key($this->data) !== null) {
-            return current($this->data);
-        }
-
-        return null;
->>>>>>> 9031c296
     }
 }